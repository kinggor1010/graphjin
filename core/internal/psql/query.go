//nolint:errcheck
package psql

import (
	"bytes"
	"encoding/json"
	"fmt"

	"github.com/dosco/graphjin/core/internal/qcode"
	"github.com/dosco/graphjin/core/internal/sdata"
)

const (
	closeBlock = 500
)

type Param struct {
	Name    string
	Type    string
	IsArray bool
}

type Metadata struct {
	ct     string
	poll   bool
	params []Param
	pindex map[string]int
}

type compilerContext struct {
	md *Metadata
	w  *bytes.Buffer
	qc *qcode.QCode
	*Compiler
}

type Variables map[string]json.RawMessage

type Config struct {
	Vars      map[string]string
	DBType    string
	DBVersion int
}

type Compiler struct {
	svars map[string]string
	ct    string // db type
	cv    int    // db version
}

func NewCompiler(conf Config) *Compiler {
	return &Compiler{svars: conf.Vars, ct: conf.DBType, cv: conf.DBVersion}
}

func (co *Compiler) CompileEx(qc *qcode.QCode) (Metadata, []byte, error) {
	var w bytes.Buffer

	if metad, err := co.Compile(&w, qc); err != nil {
		return metad, nil, err
	} else {
		return metad, w.Bytes(), nil
	}
}

func (co *Compiler) Compile(w *bytes.Buffer, qc *qcode.QCode) (Metadata, error) {
	var err error
	var md Metadata

	if qc == nil {
		return md, fmt.Errorf("qcode is nil")
	}

	switch qc.Type {
	case qcode.QTQuery:
		co.CompileQuery(w, qc, &md)

	case qcode.QTSubscription:
		co.CompileQuery(w, qc, &md)

	case qcode.QTMutation:
		co.compileMutation(w, qc, &md)

	default:
		err = fmt.Errorf("Unknown operation type %d", qc.Type)
	}

	return md, err
}

func (co *Compiler) CompileQuery(
	w *bytes.Buffer,
	qc *qcode.QCode,
	md *Metadata) {

	if qc.Type == qcode.QTSubscription {
		md.poll = true
	}

	md.ct = qc.Schema.DBType()

	st := NewIntStack()
	c := &compilerContext{
		md:       md,
		w:        w,
		qc:       qc,
		Compiler: co,
	}

	i := 0
	switch c.ct {
	case "mysql":
		c.w.WriteString(`SELECT json_object(`)
	default:
		c.w.WriteString(`SELECT jsonb_build_object(`)
	}
	for _, id := range qc.Roots {
		if i != 0 {
			c.w.WriteString(`, `)
		}
		sel := &qc.Selects[id]

		if sel.SkipRender == qcode.SkipTypeUserNeeded {
			c.w.WriteString(`'`)
			c.w.WriteString(sel.FieldName)
			c.w.WriteString(`', NULL`)

			if sel.Paging.Cursor {
				c.w.WriteString(`, '`)
				c.w.WriteString(sel.FieldName)
				c.w.WriteString(`_cursor', NULL`)
			}

		} else {
			c.w.WriteString(`'`)
			c.w.WriteString(sel.FieldName)
			c.w.WriteString(`', __sj_`)
			int32String(c.w, sel.ID)
			c.w.WriteString(`.json`)

			// return the cursor for the this child selector as part of the parents json
			if sel.Paging.Cursor {
				c.w.WriteString(`, '`)
				c.w.WriteString(sel.FieldName)
				c.w.WriteString(`_cursor', `)

				c.w.WriteString(`__sj_`)
				int32String(c.w, sel.ID)
				c.w.WriteString(`.__cursor`)
			}

			st.Push(sel.ID + closeBlock)
			st.Push(sel.ID)
		}
		i++
	}

	// This helps multi-root work as well as return a null json value when
	// there are no rows found.

	c.w.WriteString(`) AS __root FROM ((SELECT true)) AS __root_x`)
	c.renderQuery(st, true)
}

func (c *compilerContext) renderQuery(st *IntStack, multi bool) {
	for {
		var sel *qcode.Select
		var open bool

		if st.Len() == 0 {
			break
		}

		id := st.Pop()
		if id < closeBlock {
			sel = &c.qc.Selects[id]
			open = true
		} else {
			sel = &c.qc.Selects[(id - closeBlock)]
		}

		if open {
			if sel.Type != qcode.SelTypeUnion {
				if sel.Rel.Type != sdata.RelNone || multi {
					c.renderLateralJoin()
				}
				if sel.Rel.Type == sdata.RelRecursive {
					c.renderRecursiveCTE(sel)
				}
				c.renderPluralSelect(sel)
				c.renderSelect(sel)
			}

			for _, cid := range sel.Children {
				child := &c.qc.Selects[cid]

				if child.SkipRender != qcode.SkipTypeNone {
					continue
				}

				st.Push(child.ID + closeBlock)
				st.Push(child.ID)
			}

		} else {
			if sel.Type != qcode.SelTypeUnion {
				c.renderSelectClose(sel)
				if sel.Rel.Type != sdata.RelNone || multi {
					c.renderLateralJoinClose(sel)
				}
			}
		}
	}
}

func (c *compilerContext) renderPluralSelect(sel *qcode.Select) {
	if sel.Singular {
		return
	}
	switch c.ct {
	case "mysql":
		c.w.WriteString(`SELECT CAST(COALESCE(json_arrayagg(__sj_`)
		int32String(c.w, sel.ID)
		c.w.WriteString(`.json), '[]') AS JSON) AS json`)
	default:
		c.w.WriteString(`SELECT COALESCE(jsonb_agg(__sj_`)
		int32String(c.w, sel.ID)
		c.w.WriteString(`.json), '[]') AS json`)
	}

	// Build the cursor value string
	if sel.Paging.Cursor {
		c.w.WriteString(`, CONCAT_WS(','`)
		for i := 0; i < len(sel.OrderBy); i++ {
			c.w.WriteString(`, max(__cur_`)
			int32String(c.w, int32(i))
			c.w.WriteString(`)`)
		}
		c.w.WriteString(`) as __cursor`)
	}

	c.w.WriteString(` FROM (`)
}

func (c *compilerContext) renderSelect(sel *qcode.Select) {
	switch c.ct {
	case "mysql":
		c.w.WriteString(`SELECT json_object(`)
		c.renderJSONFields(sel)
		c.w.WriteString(`) `)
	default:
		c.w.WriteString(`SELECT to_jsonb(__sr_`)
		int32String(c.w, sel.ID)
		c.w.WriteString(`.*) `)

		// Exclude the cusor values from the the generated json object since
		// we manually use these values to build the cursor string
		// Notice the `- '__cur_` its' what excludes fields in `to_jsonb`
		if sel.Paging.Cursor {
			for i := range sel.OrderBy {
				c.w.WriteString(`- '__cur_`)
				int32String(c.w, int32(i))
				c.w.WriteString(`' `)
			}
		}
	}

	c.w.WriteString(`AS json `)

	// We manually insert the cursor values into row we're building outside
	// of the generated json object so they can be used higher up in the sql.
	if sel.Paging.Cursor {
		for i := range sel.OrderBy {
			c.w.WriteString(`, __cur_`)
			int32String(c.w, int32(i))
			c.w.WriteString(` `)
		}
	}

	c.w.WriteString(`FROM (SELECT `)
	c.renderColumns(sel)

	// This is how we get the values to use to build the cursor.
	if sel.Paging.Cursor {
		for i, ob := range sel.OrderBy {
			c.w.WriteString(`, LAST_VALUE(`)
			colWithTableID(c.w, sel.Table, sel.ID, ob.Col.Name)
			c.w.WriteString(`) OVER() AS __cur_`)
			int32String(c.w, int32(i))
		}
	}

	c.w.WriteString(` FROM (`)
	if sel.Rel.Type == sdata.RelRecursive {
		c.renderRecursiveBaseSelect(sel)
	} else {
		c.renderBaseSelect(sel)
	}
	c.w.WriteString(`)`)
	aliasWithID(c.w, sel.Table, sel.ID)
}

func (c *compilerContext) renderSelectClose(sel *qcode.Select) {
	c.w.WriteString(`)`)
	aliasWithID(c.w, "__sr", sel.ID)

	if !sel.Singular {
		c.w.WriteString(`)`)
		aliasWithID(c.w, "__sj", sel.ID)
	}
}

func (c *compilerContext) renderLateralJoin() {
	c.w.WriteString(` LEFT OUTER JOIN LATERAL (`)
}

func (c *compilerContext) renderLateralJoinClose(sel *qcode.Select) {
	c.w.WriteString(`)`)
	aliasWithID(c.w, `__sj`, sel.ID)
	c.w.WriteString(` ON true`)
}

func (c *compilerContext) renderJoinTables(sel *qcode.Select) {
	var pid int32
	for i, rel := range sel.Joins {
		if i == 0 {
			pid = sel.ParentID
		} else {
			pid = -1
		}

		c.renderJoin(rel, pid)
	}
}

func (c *compilerContext) renderJoin(rel sdata.DBRel, pid int32) {
	c.w.WriteString(` LEFT OUTER JOIN `)
	c.w.WriteString(rel.Left.Ti.Name)
	c.w.WriteString(` ON ((`)
	c.renderRel(rel.Left.Ti, rel, pid, nil)
	c.w.WriteString(`))`)
}

func (c *compilerContext) renderBaseSelect(sel *qcode.Select) {
	c.renderCursorCTE(sel)
	c.w.WriteString(`SELECT `)
	c.renderDistinctOn(sel)
	n := c.renderBaseColumns(sel)
	c.renderFunctions(sel, n)
	c.renderFrom(sel)
	c.renderJoinTables(sel)
	c.renderWhere(sel)
	c.renderGroupBy(sel)
	c.renderOrderBy(sel)
	c.renderLimit(sel)
}

<<<<<<< HEAD
func (c *compilerContext) renderFunctionSelect(fn qcode.Function) {
	c.w.WriteString(`( WITH local_0 as ( SELECT `)
	c.w.WriteString(fn.Sel.BCols[0].Col.Name)
	c.w.WriteString(` FROM `)
	c.w.WriteString(fn.Sel.Table)
	c.renderJoinTables(fn.Sel)
	c.renderWhere(fn.Sel)
	c.w.WriteString(` ) SELECT `)
	c.w.WriteString(fn.Name)
	c.w.WriteString("(")
	c.w.WriteString(fn.Sel.BCols[0].Col.Name)
	c.w.WriteString(") FROM local_0 )")
	c.alias(fn.FieldName)
=======
func (c *compilerContext) renderRecursiveBaseSelect(sel *qcode.Select) {
	c.renderCursorCTE(sel)
	c.w.WriteString(`SELECT `)
	c.renderDistinctOn(sel)
	c.renderRecursiveBaseColumns(sel)
	c.w.WriteString(` FROM (SELECT * FROM `)
	c.quoted("_rcte_" + sel.Rel.Right.Ti.Name)
	switch c.ct {
	case "mysql":
		c.w.WriteString(` LIMIT 1, 18446744073709551610`)
	default:
		c.w.WriteString(` OFFSET 1`)
	}
	c.w.WriteString(`) `)
	c.quoted(sel.Table)
	c.renderRecursiveGroupBy(sel)
	c.renderLimit(sel)
>>>>>>> 83c2b41d
}

func (c *compilerContext) renderLimit(sel *qcode.Select) {
	switch {
	case sel.Paging.NoLimit:
		break

	case sel.Singular:
		c.w.WriteString(` LIMIT 1`)

	case sel.Paging.LimitVar != "":
		c.w.WriteString(` LIMIT LEAST(`)
		c.renderParam(Param{Name: sel.Paging.LimitVar, Type: "integer"})
		c.w.WriteString(`, `)
		int32String(c.w, sel.Paging.Limit)
		c.w.WriteString(`)`)

	default:
		c.w.WriteString(` LIMIT `)
		int32String(c.w, sel.Paging.Limit)
	}

	switch {
	case sel.Paging.OffsetVar != "":
		c.w.WriteString(` OFFSET `)
		c.renderParam(Param{Name: sel.Paging.OffsetVar, Type: "integer"})

	case sel.Paging.Offset != 0:
		c.w.WriteString(` OFFSET `)
		int32String(c.w, sel.Paging.Offset)
	}
}

func (c *compilerContext) renderRecursiveCTE(sel *qcode.Select) {
	c.w.WriteString(`WITH RECURSIVE `)
	c.quoted("_rcte_" + sel.Rel.Right.Ti.Name)
	c.w.WriteString(` AS (`)
	c.renderRecursiveSelect(sel)
	c.w.WriteString(`) `)
}

func (c *compilerContext) renderRecursiveSelect(sel *qcode.Select) {
	psel := &c.qc.Selects[sel.ParentID]

	c.w.WriteString(`(SELECT `)
	c.renderBaseColumns(sel)
	c.renderFrom(psel)
	c.w.WriteString(` WHERE (`)
	colWithTable(c.w, sel.Table, sel.Ti.PrimaryCol.Name)
	c.w.WriteString(`) = (`)
	colWithTableID(c.w, psel.Table, psel.ID, sel.Ti.PrimaryCol.Name)
	c.w.WriteString(`) LIMIT 1) UNION ALL `)

	c.w.WriteString(`SELECT `)
	c.renderBaseColumns(sel)
	c.renderFrom(psel)
	c.w.WriteString(`, `)
	c.quoted("_rcte_" + sel.Rel.Right.Ti.Name)
	c.renderWhere(sel)
}

func (c *compilerContext) renderFrom(sel *qcode.Select) {
	c.w.WriteString(` FROM `)

	switch sel.Rel.Type {
	case sdata.RelEmbedded:
		c.w.WriteString(sel.Rel.Left.Col.Table)
		c.w.WriteString(`, `)

		switch c.ct {
		case "mysql":
			c.renderJSONTable(sel)
		default:
			c.renderRecordSet(sel)
		}

	default:
		c.quoted(sel.Table)
	}

	if sel.Paging.Cursor {
		c.w.WriteString(`, __cur`)
	}
}

func (c *compilerContext) renderJSONTable(sel *qcode.Select) {
	c.w.WriteString(`JSON_TABLE(`)
	colWithTable(c.w, sel.Rel.Left.Col.Table, sel.Rel.Left.Col.Name)
	c.w.WriteString(`, "$[*]" COLUMNS(`)

	for i, col := range sel.Ti.Columns {
		if i != 0 {
			c.w.WriteString(`, `)
		}
		c.w.WriteString(col.Name)
		c.w.WriteString(` `)
		c.w.WriteString(col.Type)
		c.w.WriteString(` PATH "$.`)
		c.w.WriteString(col.Name)
		c.w.WriteString(`" ERROR ON ERROR`)
	}
	c.w.WriteString(`)) AS`)
	c.quoted(sel.Table)
}

func (c *compilerContext) renderRecordSet(sel *qcode.Select) {
	// jsonb_to_recordset('[{"a":1,"b":[1,2,3],"c":"bar"}, {"a":2,"b":[1,2,3],"c":"bar"}]') as x(a int, b text, d text);
	c.w.WriteString(sel.Ti.Type)
	c.w.WriteString(`_to_recordset(`)
	colWithTable(c.w, sel.Rel.Left.Col.Table, sel.Rel.Left.Col.Name)
	c.w.WriteString(`) AS `)
	c.quoted(sel.Table)

	c.w.WriteString(`(`)
	for i, col := range sel.Ti.Columns {
		if i != 0 {
			c.w.WriteString(`, `)
		}
		c.w.WriteString(col.Name)
		c.w.WriteString(` `)
		c.w.WriteString(col.Type)
	}
	c.w.WriteString(`)`)
}

func (c *compilerContext) renderCursorCTE(sel *qcode.Select) {
	if !sel.Paging.Cursor {
		return
	}
	c.w.WriteString(`WITH __cur AS (SELECT `)
	switch c.ct {
	case "mysql":
		for i, ob := range sel.OrderBy {
			if i != 0 {
				c.w.WriteString(`, `)
			}
			c.w.WriteString(`SUBSTRING_INDEX(SUBSTRING_INDEX(a.i, ',', `)
			int32String(c.w, int32(i+1))
			c.w.WriteString(`), ',', -1) AS `)
			c.quoted(ob.Col.Name)
		}
		c.w.WriteString(` FROM ((SELECT `)
		c.renderParam(Param{Name: "cursor", Type: "text"})
		c.w.WriteString(` AS i)) as a) `)

	default:
		for i, ob := range sel.OrderBy {
			if i != 0 {
				c.w.WriteString(`, `)
			}
			c.w.WriteString(`a[`)
			int32String(c.w, int32(i+1))
			c.w.WriteString(`] :: `)
			c.w.WriteString(ob.Col.Type)
			c.w.WriteString(` as `)
			c.quoted(ob.Col.Name)
		}
		c.w.WriteString(` FROM string_to_array(`)
		c.renderParam(Param{Name: "cursor", Type: "text"})
		c.w.WriteString(`, ',') as a) `)
	}
}

func (c *compilerContext) renderWhere(sel *qcode.Select) {
	if sel.Rel.Type == sdata.RelNone && sel.Where.Exp == nil {
		return
	}

	c.w.WriteString(` WHERE (`)

	var pid int32

	if sel.Type == qcode.SelTypeMember {
		pid = c.qc.Selects[sel.ParentID].ParentID
	} else {
		pid = sel.ParentID
	}

	if len(sel.Joins) != 0 {
		pid = -1
	}

	c.renderRel(sel.Ti, sel.Rel, pid, sel.ArgMap)

	if sel.Where.Exp != nil {
		if sel.Rel.Type != sdata.RelNone {
			c.w.WriteString(` AND `)
		}
		c.renderExp(sel.Ti, sel.Where.Exp, false)
	}

	c.w.WriteString(`)`)
}

func (c *compilerContext) renderGroupBy(sel *qcode.Select) {
	if !sel.GroupCols {
		return
	}
	c.w.WriteString(` GROUP BY `)

	for i, col := range sel.BCols {
		if i != 0 {
			c.w.WriteString(`, `)
		}
		colWithTable(c.w, sel.Table, col.Col.Name)
	}
}

func (c *compilerContext) renderRecursiveGroupBy(sel *qcode.Select) {
	if !sel.GroupCols {
		return
	}
	c.w.WriteString(` GROUP BY `)

	for i, col := range sel.Cols {
		if i != 0 {
			c.w.WriteString(`, `)
		}
		colWithTable(c.w, sel.Table, col.Col.Name)
	}
}

func (c *compilerContext) renderOrderBy(sel *qcode.Select) {
	if len(sel.OrderBy) == 0 {
		return
	}
	c.w.WriteString(` ORDER BY `)
	for i, col := range sel.OrderBy {
		if i != 0 {
			c.w.WriteString(`, `)
		}
		colWithTable(c.w, sel.Table, col.Col.Name)

		switch col.Order {
		case qcode.OrderAsc:
			c.w.WriteString(` ASC`)
		case qcode.OrderDesc:
			c.w.WriteString(` DESC`)
		case qcode.OrderAscNullsFirst:
			c.w.WriteString(` ASC NULLS FIRST`)
		case qcode.OrderDescNullsFirst:
			c.w.WriteString(` DESC NULLLS FIRST`)
		case qcode.OrderAscNullsLast:
			c.w.WriteString(` ASC NULLS LAST`)
		case qcode.OrderDescNullsLast:
			c.w.WriteString(` DESC NULLS LAST`)
		}
	}
}

func (c *compilerContext) renderDistinctOn(sel *qcode.Select) {
	if len(sel.DistinctOn) == 0 {
		return
	}
	c.w.WriteString(`DISTINCT ON (`)
	for i, col := range sel.DistinctOn {
		if i != 0 {
			c.w.WriteString(`, `)
		}
		colWithTable(c.w, sel.Table, col.Name)
	}
	c.w.WriteString(`) `)
}<|MERGE_RESOLUTION|>--- conflicted
+++ resolved
@@ -354,7 +354,7 @@
 	c.renderLimit(sel)
 }
 
-<<<<<<< HEAD
+
 func (c *compilerContext) renderFunctionSelect(fn qcode.Function) {
 	c.w.WriteString(`( WITH local_0 as ( SELECT `)
 	c.w.WriteString(fn.Sel.BCols[0].Col.Name)
@@ -368,7 +368,8 @@
 	c.w.WriteString(fn.Sel.BCols[0].Col.Name)
 	c.w.WriteString(") FROM local_0 )")
 	c.alias(fn.FieldName)
-=======
+}
+
 func (c *compilerContext) renderRecursiveBaseSelect(sel *qcode.Select) {
 	c.renderCursorCTE(sel)
 	c.w.WriteString(`SELECT `)
@@ -386,7 +387,6 @@
 	c.quoted(sel.Table)
 	c.renderRecursiveGroupBy(sel)
 	c.renderLimit(sel)
->>>>>>> 83c2b41d
 }
 
 func (c *compilerContext) renderLimit(sel *qcode.Select) {
